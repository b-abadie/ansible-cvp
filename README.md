--- conflicted
+++ resolved
@@ -1,8 +1,4 @@
-<<<<<<< HEAD
 ![](https://img.shields.io/badge/Arista-CVP%20Automation-blue) ![collection version](https://img.shields.io/github/v/release/aristanetworks/ansible-cvp) ![License](https://img.shields.io/github/license/aristanetworks/ansible-cvp)
-=======
-![](https://img.shields.io/badge/Arista-CVP%20Automation-blue) ![GitHub](https://img.shields.io/github/license/aristanetworks/ansible-cvp)  ![GitHub commit activity](https://img.shields.io/github/commit-activity/w/aristanetworks/ansible-cvp)  ![GitHub last commit](https://img.shields.io/github/last-commit/aristanetworks/ansible-cvp)
->>>>>>> cc99261d
 
 <!-- @import "[TOC]" {cmd="toc" depthFrom=1 depthTo=6 orderedList=false} -->
 
@@ -16,10 +12,7 @@
     - [Dependencies](#dependencies)
     - [Git installation for testing](#git-installation-for-testing)
     - [Git installation](#git-installation)
-<<<<<<< HEAD
     - [Docker for testing](#docker-for-testing)
-=======
->>>>>>> cc99261d
   - [Example playbook](#example-playbook)
   - [Resources](#resources)
   - [License](#license)
@@ -34,14 +27,10 @@
 ## About
 
 [Arista Networks](https://www.arista.com/) supports Ansible for managing devices running the EOS operating system through [CloudVision platform (CVP)](https://www.arista.com/en/products/eos/eos-cloudvision). This roles includes a set of ansible modules that perform specific configuration tasks on CVP server. These tasks include: collecting facts, managing configlets, containers, build provisionning topology and running tasks. For installation, you can refer to [specific section](#git-installation) of this readme.
-<<<<<<< HEAD
-
 
 <p align="center">
   <img src='docs/cv_ansible_logo.png' alt='Arista CloudVision and Ansible'/>
 </p>
-=======
->>>>>>> cc99261d
 
 ## Modules overview
 
@@ -67,16 +56,10 @@
 
 This collection requires the following to be installed on the Ansible control machine:
 
-<<<<<<< HEAD
+
 - python `2.7` and `3.x`
 - ansible >= `2.9.0rc4`
 - requests >= `2.22.0`
-=======
-- python __`2.7`__
-- ansible >= `2.9.0rc4`
-- requests >= `2.22.0`
-- fuzzywuzzy running `0.17.0` or later
->>>>>>> cc99261d
 - treelib version `1.5.5` or later
 
 ### Git installation for testing
@@ -92,7 +75,6 @@
 > It is highly recommended to use a python virtual-environment to not alter your production environment.
 
 ### Git installation
-<<<<<<< HEAD
 
 You can git clone this repository and use examples folder for testing. This folder contains a set of pre-configured playbook and ansible configuration:
 
@@ -130,23 +112,7 @@
 > Docker images can be reduced by using `--squash` option available with experimental features enabled on your docker host.
 
 All files part of [`examples`](examples/) are copied into the container.
-=======
-
-You can git clone this repository and use examples folder for testing. This folder contains a set of pre-configured playbook and ansible configuration:
-
-__Clone repository__
-```shell
-$ git clone https://github.com/aristanetworks/ansible-cvp.git
-$ cd ansible-cvp
-```
-
-__Build and install collection__
-
-```shell
-$ ansible-galaxy collection build --force arista/cvp
-$ ansible-galaxy collection install arista.cvp.*.tar.gz
-```
->>>>>>> cc99261d
+
 
 ## Example playbook
 
@@ -191,7 +157,6 @@
         topology: '{{containers_provision}}'
         cvp_facts: '{{cvp_facts.ansible_facts}}'
         save_topology: true
-<<<<<<< HEAD
 ```
 
 As modules of this collection are based on [`HTTPAPI` connection plugin](https://docs.ansible.com/ansible/latest/plugins/connection/httpapi.html), authentication elements shall be declared using this plugin mechanism and are automatically shared with `arista.cvp.cv_*` modules.
@@ -208,51 +173,27 @@
 ansible_password=ansible
 ansible_network_os=eos
 ansible_httpapi_port=443
-=======
->>>>>>> cc99261d
 ```
 
 As modules of this collection are based on [`HTTPAPI` connection plugin](https://docs.ansible.com/ansible/latest/plugins/connection/httpapi.html), authentication elements shall be declared using this plugin mechanism and are automatically shared with `arista.cvp.cv_*` modules.
 
-<<<<<<< HEAD
+
 ## Resources
 
 - Ansible for [Arista Validated Design](https://github.com/aristanetworks/ansible-avd)
 - Ansible [EOS modules](https://docs.ansible.com/ansible/latest/modules/list_of_network_modules.html#eos) on ansible documentation.
 - [CloudVision Platform](https://www.arista.com/en/products/eos/eos-cloudvision) overvierw
 
-=======
-```ini
-[development]
-cvp_foster  ansible_host= 10.90.224.122 ansible_httpapi_host=10.90.224.122
-
-[development:vars]
-ansible_connection=httpapi
-ansible_httpapi_use_ssl=True
-ansible_httpapi_validate_certs=False
-ansible_user=cvpadmin
-ansible_password=ansible
-ansible_network_os=eos
-ansible_httpapi_port=443
-```
-
-
-## Resources
-
-- Ansible for [Arista Validated Design](https://github.com/aristanetworks/ansible-avd)
-- Ansible [EOS modules](https://docs.ansible.com/ansible/latest/modules/list_of_network_modules.html#eos) on ansible documentation.
-- [CloudVision Platform](https://www.arista.com/en/products/eos/eos-cloudvision) overvierw
-
->>>>>>> cc99261d
 ## License
 
 Project is published under [Apache License](LICENSE).
 
 ## Ask a question
 
-<<<<<<< HEAD
+
 Support for this `arista.cvp` collection is provided by the community directly in this repository. Easiest way to get support is to open [an issue](https://github.com/aristanetworks/ansible-cvp/issues).
 
+
 ## Contributing
 
 Contributing pull requests are gladly welcomed for this repository. If you are planning a big change, please start a discussion first to make sure we’ll be able to merge it.
@@ -260,12 +201,3 @@
 You can also open an [issue](https://github.com/aristanetworks/ansible-cvp/issues) to report any problem or to submit enhancement.
 
 A more complete [guide for contribution](contributing.md) is available in the repository
-=======
-Support for this `arista.cvp` collection is provided by the community directly in this repository. Easiest way to get support is to open [an issue](https://github.com/aristanetworks/ansible-avd/issues).
-
-## Contributing
-
-Contributing pull requests are gladly welcomed for this repository. If you are planning a big change, please start a discussion first to make sure we’ll be able to merge it.
-
-You can also open an [issue](https://github.com/aristanetworks/ansible-avd/issues) to report any problem or to submit enhancement.
->>>>>>> cc99261d
